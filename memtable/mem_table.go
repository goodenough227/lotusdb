package memtable

import (
	"fmt"
	"github.com/flowercorp/lotusdb/logfile"
	"io"
)

type TableType int8

const (
	SkipListRep TableType = iota
	HashSkipListRep
)

type (
	IMemtable interface {
		Put(key []byte, value []byte)
		Get(key []byte) *logfile.LogEntry
		Remove(key []byte) *logfile.LogEntry
<<<<<<< HEAD
		MemSize() int64
	}

	Memtable struct {
		mem     IMemtable
		wal     *logfile.LogFile
		memSize int64
		opt     Options
=======
		Iterator(reversed bool) MemIterator
	}

	MemIterator interface {
		Next()
		Prev()
		Rewind()
		Seek([]byte)
		Key() []byte
		Value() []byte
		Valid() bool
	}

	Memtable struct {
		mem IMemtable
		wal *logfile.LogFile
		opt Options
		// memCost represents how much memory is used.
		// This is an inaccurate field to do so, we will use a efficient way(like Arena) to replace it in near future.
		memCost int64
>>>>>>> 9fe18984
	}

	Options struct {
		// options for opening a memtable.
		Path     string
		Fid      uint32
		Fsize    int64
		TableTyp TableType
		IoType   logfile.IOType

		// options for writing.
		Sync       bool
		DisableWal bool
		ExpiredAt  int64
	}
)

func OpenMemTable(opts Options) (*Memtable, error) {
	mem := getIMemtable(opts.TableTyp)
	table := &Memtable{mem: mem, opt: opts}

	// open wal log file.
	wal, err := logfile.OpenLogFile(opts.Path, opts.Fid, opts.Fsize*2, logfile.WAL, opts.IoType)
	if err != nil {
		return nil, err
	}
	table.wal = wal

	// load entries.
	var offset int64 = 0
	for {
		if entry, size, err := wal.Read(offset); err == nil {
			offset += size
			mem.Put(entry.Key, entry.Value)
		} else {
			if err == io.EOF {
				break
			}
			return nil, err
		}
	}
	return table, nil
}

func (mt *Memtable) Put(key []byte, value []byte, opts Options) error {
	entry := &logfile.LogEntry{
		Key:   key,
		Value: value,
	}
	if opts.ExpiredAt > 0 {
		entry.ExpiredAt = opts.ExpiredAt
	}

	buf, eSize := logfile.EncodeEntry(entry)
	if !opts.DisableWal && mt.wal != nil {
		if err := mt.wal.Write(buf); err != nil {
			return err
		}
		if opts.Sync {
			if err := mt.wal.Sync(); err != nil {
				return err
			}
		}
	}

	mt.mem.Put(key, value)
	mt.memCost += int64(eSize)
	return nil
}

func (mt *Memtable) Delete(key []byte, opts Options) error {
	entry := &logfile.LogEntry{
		Key:  key,
		Type: logfile.TypeDelete,
	}

	buf, eSize := logfile.EncodeEntry(entry)
	if !opts.DisableWal && mt.wal != nil {
		if err := mt.wal.Write(buf); err != nil {
			return err
		}

		if opts.Sync {
			if err := mt.wal.Sync(); err != nil {
				return err
			}
		}
	}
	removed := mt.mem.Remove(key)
	if removed != nil {
		eSize += len(removed.Value)
	}
	mt.memCost -= int64(eSize)
	return nil
}

func (mt *Memtable) Get(key []byte) []byte {
	entry := mt.mem.Get(key)
	if entry == nil {
		return nil
	}

	return entry.Value
}

func (mt *Memtable) IsFull(size int64) bool {
	if mt.mem.MemSize()+size >= mt.memSize {
		return true
	}

	if mt.wal == nil {
		return false
	}

	return mt.wal.WriteAt+size >= mt.memSize
}

<<<<<<< HEAD
func (mt *Memtable) SyncWAL() error {
	return mt.wal.Sync()
=======
func (mt *Memtable) IsFull() bool {
	if mt.memCost >= mt.opt.Fsize {
		return true
	}
	return mt.wal.WriteAt >= mt.opt.Fsize
}

// NewIterator .
func (mt *Memtable) NewIterator(reversed bool) MemIterator {
	return mt.mem.Iterator(reversed)
>>>>>>> 9fe18984
}

func getIMemtable(tType TableType) IMemtable {
	switch tType {
	case HashSkipListRep:
		return NewHashSkipList()
	case SkipListRep:
		return NewSkipList()
	default:
		panic(fmt.Sprintf("unsupported table type: %d", tType))
	}
}<|MERGE_RESOLUTION|>--- conflicted
+++ resolved
@@ -18,17 +18,8 @@
 		Put(key []byte, value []byte)
 		Get(key []byte) *logfile.LogEntry
 		Remove(key []byte) *logfile.LogEntry
-<<<<<<< HEAD
+		Iterator(reversed bool) MemIterator
 		MemSize() int64
-	}
-
-	Memtable struct {
-		mem     IMemtable
-		wal     *logfile.LogFile
-		memSize int64
-		opt     Options
-=======
-		Iterator(reversed bool) MemIterator
 	}
 
 	MemIterator interface {
@@ -45,10 +36,9 @@
 		mem IMemtable
 		wal *logfile.LogFile
 		opt Options
-		// memCost represents how much memory is used.
+		// memSize represents how much memory is used.
 		// This is an inaccurate field to do so, we will use a efficient way(like Arena) to replace it in near future.
-		memCost int64
->>>>>>> 9fe18984
+		memSize int64
 	}
 
 	Options struct {
@@ -102,7 +92,7 @@
 		entry.ExpiredAt = opts.ExpiredAt
 	}
 
-	buf, eSize := logfile.EncodeEntry(entry)
+	buf, _ := logfile.EncodeEntry(entry)
 	if !opts.DisableWal && mt.wal != nil {
 		if err := mt.wal.Write(buf); err != nil {
 			return err
@@ -115,7 +105,7 @@
 	}
 
 	mt.mem.Put(key, value)
-	mt.memCost += int64(eSize)
+
 	return nil
 }
 
@@ -141,7 +131,7 @@
 	if removed != nil {
 		eSize += len(removed.Value)
 	}
-	mt.memCost -= int64(eSize)
+
 	return nil
 }
 
@@ -154,8 +144,12 @@
 	return entry.Value
 }
 
-func (mt *Memtable) IsFull(size int64) bool {
-	if mt.mem.MemSize()+size >= mt.memSize {
+func (mt *Memtable) SyncWAL() error {
+	return mt.wal.Sync()
+}
+
+func (mt *Memtable) IsFull() bool {
+	if mt.mem.MemSize() >= mt.memSize {
 		return true
 	}
 
@@ -163,24 +157,12 @@
 		return false
 	}
 
-	return mt.wal.WriteAt+size >= mt.memSize
-}
-
-<<<<<<< HEAD
-func (mt *Memtable) SyncWAL() error {
-	return mt.wal.Sync()
-=======
-func (mt *Memtable) IsFull() bool {
-	if mt.memCost >= mt.opt.Fsize {
-		return true
-	}
-	return mt.wal.WriteAt >= mt.opt.Fsize
+	return mt.wal.WriteAt >= mt.memSize
 }
 
 // NewIterator .
 func (mt *Memtable) NewIterator(reversed bool) MemIterator {
 	return mt.mem.Iterator(reversed)
->>>>>>> 9fe18984
 }
 
 func getIMemtable(tType TableType) IMemtable {
