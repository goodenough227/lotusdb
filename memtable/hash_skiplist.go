--- conflicted
+++ resolved
@@ -55,7 +55,6 @@
 	return skl.Remove(key)
 }
 
-<<<<<<< HEAD
 func (h *HashSkipList) MemSize() int64 {
 	var size int64
 
@@ -64,8 +63,8 @@
 	}
 
 	return size
-=======
+}
+
 func (h *HashSkipList) Iterator(reversed bool) MemIterator {
 	return nil
->>>>>>> 9fe18984
 }