--- conflicted
+++ resolved
@@ -17,12 +17,9 @@
 	if !cf.activeMem.isFull() {
 		return nil
 	}
-<<<<<<< HEAD
 
-=======
 	t := time.NewTimer(cf.opts.MemSpaceWaitTimeout)
 	defer t.Stop()
->>>>>>> 779c70b7
 	select {
 	case cf.flushChn <- cf.activeMem:
 		cf.immuMems = append(cf.immuMems, cf.activeMem)
